#!/usr/bin/env python3
# -*- coding: utf-8 -*-
"""
Created on Oct 07 2019
@author: Nathan de Lara <ndelara@enst.fr>
"""

from typing import Union

import numpy as np
from scipy import sparse

from sknetwork.linalg import SVDSolver, HalkoSVD, LanczosSVD, auto_solver
from sknetwork.ranking.base import BaseRanking
from sknetwork.utils.checks import check_format


class HITS(BaseRanking):
    """
    Compute the hub and authority scores of each node.
    For bipartite graphs, the hub score is computed on rows and the authority score on columns.

    Parameters
    ----------
<<<<<<< HEAD
    mode:
        Either ``'hubs'`` or ``'authorities'``. Which of the weights to store in the ``.scores_`` attribute.
        The other one is stored in ``.scores_col_``.
    solver: ``'auto'``, ``'halko'``, ``'lanczos'`` or :class:`SVDSolver`
=======
    solver : ``'auto'``, ``'halko'``, ``'lanczos'`` or :class:`SVDSolver`
>>>>>>> 06e77015
        Which singular value solver to use.

        * ``'auto'`` call the auto_solver function.
        * ``'halko'``: randomized method, fast but less accurate than ``'lanczos'`` for ill-conditioned matrices.
        * ``'lanczos'``: power-iteration based method.
        * :class:`SVDSolver`: custom solver.

    Attributes
    ----------
    scores_row_ : np.ndarray
        Hub score of each row.
    scores_col_ : np.ndarray
        Authority score of each column.
    scores_ : np.ndarray
<<<<<<< HEAD
        Hub or authority score of each node, depending on the value of **mode**.
    scores_col_ : np.ndarray
        Hub or authority score of each node, depending on the value of **mode**.
=======
        Hub score of each row (copy of 'scores_row_').
>>>>>>> 06e77015

    Example
    -------
    >>> hits = HITS()
<<<<<<< HEAD
    >>> biadjacency: sparse.csr_matrix = star_wars_villains()
    >>> np.round(hits.fit(biadjacency).scores_, 2)
    array([0.5 , 0.23, 0.69, 0.46])
    >>> np.round(hits.scores_col_, 2)
    array([0.58, 0.47, 0.67])
=======
    >>> biadjacency = np.ones((4,3))
    >>> hits.fit(biadjacency).scores_
    array([0.5, 0.5, 0.5, 0.5])
>>>>>>> 06e77015

    References
    ----------
    Kleinberg, J. M. (1999). Authoritative sources in a hyperlinked environment.
    Journal of the ACM (JACM), 46(5), 604-632.

    """

    def __init__(self, mode: str = 'hubs', solver: Union[str, SVDSolver] = 'auto'):
        super(HITS, self).__init__()

        self.mode = mode
        if solver == 'halko':
            self.solver: SVDSolver = HalkoSVD()
        elif solver == 'lanczos':
            self.solver: SVDSolver = LanczosSVD()
        else:
            self.solver = solver

<<<<<<< HEAD
        self.scores_col_ = None
=======
        self.scores_row_ = None
        self.scores_col_ = None
        self.scores_ = None
>>>>>>> 06e77015

    def fit(self, adjacency: Union[sparse.csr_matrix, np.ndarray]) -> 'HITS':
        """
        Compute HITS algorithm with a spectral method.

        Parameters
        ----------
        adjacency :
            Adjacency or biadjacency matrix of the graph.

        Returns
        -------
        self: :class:`HITS`
        """
        adjacency = check_format(adjacency)

        if self.solver == 'auto':
            solver = auto_solver(adjacency.nnz)
            if solver == 'lanczos':
                self.solver: SVDSolver = LanczosSVD()
            else:
                self.solver: SVDSolver = HalkoSVD()

        self.solver.fit(adjacency, 1)
        hubs: np.ndarray = self.solver.singular_vectors_left_.reshape(-1)
        authorities: np.ndarray = self.solver.singular_vectors_right_.reshape(-1)

        h_pos, h_neg = (hubs > 0).sum(), (hubs < 0).sum()
        a_pos, a_neg = (authorities > 0).sum(), (authorities < 0).sum()

        if h_pos > h_neg:
            hubs = np.clip(hubs, a_min=0., a_max=None)
        else:
            hubs = np.clip(-hubs, a_min=0., a_max=None)

        if a_pos > a_neg:
            authorities = np.clip(authorities, a_min=0., a_max=None)
        else:
            authorities = np.clip(-authorities, a_min=0., a_max=None)

<<<<<<< HEAD
        if self.mode == 'hubs':
            self.scores_ = hubs
            self.scores_col_ = authorities
        elif self.mode == 'authorities':
            self.scores_ = authorities
            self.scores_col_ = hubs
        else:
            raise ValueError('Mode should be "hubs" or "authorities".')
=======
        self.scores_row_ = hubs
        self.scores_col_ = authorities
        self.scores_ = hubs
>>>>>>> 06e77015

        return self<|MERGE_RESOLUTION|>--- conflicted
+++ resolved
@@ -22,14 +22,7 @@
 
     Parameters
     ----------
-<<<<<<< HEAD
-    mode:
-        Either ``'hubs'`` or ``'authorities'``. Which of the weights to store in the ``.scores_`` attribute.
-        The other one is stored in ``.scores_col_``.
-    solver: ``'auto'``, ``'halko'``, ``'lanczos'`` or :class:`SVDSolver`
-=======
     solver : ``'auto'``, ``'halko'``, ``'lanczos'`` or :class:`SVDSolver`
->>>>>>> 06e77015
         Which singular value solver to use.
 
         * ``'auto'`` call the auto_solver function.
@@ -44,28 +37,14 @@
     scores_col_ : np.ndarray
         Authority score of each column.
     scores_ : np.ndarray
-<<<<<<< HEAD
-        Hub or authority score of each node, depending on the value of **mode**.
-    scores_col_ : np.ndarray
-        Hub or authority score of each node, depending on the value of **mode**.
-=======
         Hub score of each row (copy of 'scores_row_').
->>>>>>> 06e77015
 
     Example
     -------
     >>> hits = HITS()
-<<<<<<< HEAD
-    >>> biadjacency: sparse.csr_matrix = star_wars_villains()
-    >>> np.round(hits.fit(biadjacency).scores_, 2)
-    array([0.5 , 0.23, 0.69, 0.46])
-    >>> np.round(hits.scores_col_, 2)
-    array([0.58, 0.47, 0.67])
-=======
     >>> biadjacency = np.ones((4,3))
     >>> hits.fit(biadjacency).scores_
     array([0.5, 0.5, 0.5, 0.5])
->>>>>>> 06e77015
 
     References
     ----------
@@ -85,13 +64,9 @@
         else:
             self.solver = solver
 
-<<<<<<< HEAD
-        self.scores_col_ = None
-=======
         self.scores_row_ = None
         self.scores_col_ = None
         self.scores_ = None
->>>>>>> 06e77015
 
     def fit(self, adjacency: Union[sparse.csr_matrix, np.ndarray]) -> 'HITS':
         """
@@ -132,19 +107,8 @@
         else:
             authorities = np.clip(-authorities, a_min=0., a_max=None)
 
-<<<<<<< HEAD
-        if self.mode == 'hubs':
-            self.scores_ = hubs
-            self.scores_col_ = authorities
-        elif self.mode == 'authorities':
-            self.scores_ = authorities
-            self.scores_col_ = hubs
-        else:
-            raise ValueError('Mode should be "hubs" or "authorities".')
-=======
         self.scores_row_ = hubs
         self.scores_col_ = authorities
         self.scores_ = hubs
->>>>>>> 06e77015
 
         return self