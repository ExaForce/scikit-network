#!/usr/bin/env python3
# -*- coding: utf-8 -*-
"""
Created on November 12, 2019
@author: Quentin Lutz <qlutz@enst.fr>
"""
from functools import partial
from multiprocessing import Pool
from typing import Optional, Union, Iterable

import numpy as np
from scipy import sparse

from sknetwork.utils.check import check_n_jobs, is_symmetric


def get_distances(adjacency: sparse.csr_matrix, sources: Optional[Union[int, Iterable]] = None, method: str = 'D',
                  return_predecessors: bool = False, unweighted: bool = False, n_jobs: Optional[int] = None):
<<<<<<< HEAD
    """Compute distances between nodes.

    * Graphs
    * Digraphs
=======
    """Compute distances from some nodes (the sources).
>>>>>>> bd842b41

    Based on SciPy (scipy.sparse.csgraph.shortest_path)

    Parameters
    ----------
    adjacency :
        The adjacency matrix of the graph
    sources :
        If specified, only compute the paths for the points at the given indices. Will not work with ``method =='FW'``.
    method :
        The method to be used.

        * ``'D'`` (Dijkstra),
        * ``'BF'`` (Bellman-Ford),
        * ``'J'`` (Johnson).
    return_predecessors :
        If ``True``, the size predecessor matrix is returned
    unweighted :
        If ``True``, the weights of the edges are ignored
    n_jobs :
        If an integer value is given, denotes the number of workers to use (-1 means the maximum number will be used).
        If ``None``, no parallel computations are made.

    Returns
    -------
    dist_matrix : np.ndarray
        Matrix of distances between nodes. ``dist_matrix[i,j]`` gives the shortest
        distance from the ``i``-th source to node ``j`` in the graph (infinite if no path exists
        from the ``i``-th source to node ``j``).
    predecessors : np.ndarray, optional
        Returned only if ``return_predecessors == True``. The matrix of predecessors, which can be used to reconstruct
        the shortest paths. Row i of the predecessor matrix contains information on the shortest paths from the
        ``i``-th source: each entry ``predecessors[i, j]`` gives the index of the previous node in the path from
        the ``i``-th source to node (-1 if no path exists from the ``i``-th source to node ``j``).

    Examples
    --------
    >>> from sknetwork.data import cyclic_digraph
    >>> adjacency = cyclic_digraph(3)
    >>> get_distances(adjacency, sources=0)
    array([0., 1., 2.])
    >>> get_distances(adjacency, sources=0, return_predecessors=True)
<<<<<<< HEAD
    (array([0., 1., 2.]), array([-9999,     0,     1]))
=======
    (array([0., 1., 2.]), array([-1,  0,  1]))
>>>>>>> bd842b41
    """
    n_jobs = check_n_jobs(n_jobs)
    if method == 'FW' and n_jobs != 1:
        raise ValueError('The Floyd-Warshall algorithm cannot be used with parallel computations.')
    if sources is None:
        sources = np.arange(adjacency.shape[0])
    elif np.issubdtype(type(sources), np.integer):
        sources = np.array([sources])
    n = len(sources)
    directed = not is_symmetric(adjacency)
    local_function = partial(sparse.csgraph.shortest_path,
                             adjacency, method, directed, return_predecessors, unweighted, False)
    if n_jobs == 1 or n == 1:
        try:
            res = sparse.csgraph.shortest_path(adjacency, method, directed, return_predecessors,
                                               unweighted, False, sources)
        except sparse.csgraph.NegativeCycleError as e:
            print("The shortest path computation could not be completed because a negative cycle is present.")
    else:
        try:
            with Pool(n_jobs) as pool:
                res = np.array(pool.map(local_function, sources))
        except sparse.csgraph.NegativeCycleError as e:
            print("The shortest path computation could not be completed because a negative cycle is present.")
            pool.terminate()
    if return_predecessors:
        res[1][res[1] < 0] = -1
        if n == 1:
            return res[0].ravel(), res[1].astype(int).ravel()
        else:
            return res[0], res[1].astype(int)
    else:
        if n == 1:
            return res.ravel()
        else:
            return res


def get_shortest_path(adjacency: sparse.csr_matrix, sources: Union[int, Iterable], targets: Union[int, Iterable],
                      method: str = 'D', unweighted: bool = False, n_jobs: Optional[int] = None):
    """Compute the shortest paths in the graph.

    Parameters
    ----------
    adjacency :
        The adjacency matrix of the graph
    sources : int or iterable
        Sources nodes.
    targets : int or iterable
        Target nodes.
    method :
        The method to be used.

        * ``'D'`` (Dijkstra),
        * ``'BF'`` (Bellman-Ford),
        * ``'J'`` (Johnson).
    unweighted :
        If ``True``, the weights of the edges are ignored
    n_jobs :
        If an integer value is given, denotes the number of workers to use (-1 means the maximum number will be used).
        If ``None``, no parallel computations are made.

    Returns
    -------
    paths : list
        If single source and single target, return a list containing the nodes on the path from source to target.
        If multiple sources or multiple targets, return a list of paths as lists.
        An empty list means that the path does not exist.

    Examples
    --------
    >>> from sknetwork.data import linear_digraph
    >>> adjacency = linear_digraph(3)
    >>> get_shortest_path(adjacency, 0, 2)
    [0, 1, 2]
    >>> get_shortest_path(adjacency, 2, 0)
    []
    >>> get_shortest_path(adjacency, 0, [1, 2])
    [[0, 1], [0, 1, 2]]
    >>> get_shortest_path(adjacency, [0, 1], 2)
    [[0, 1, 2], [1, 2]]
    """
    if np.issubdtype(type(sources), np.integer):
        sources = [sources]
    if np.issubdtype(type(targets), np.integer):
        targets = [targets]

    if len(sources) == 1:
        source2target = True
        source = sources[0]
    elif len(targets) == 1:
        source2target = False
        source = targets[0]
        targets = sources
    else:
        raise ValueError(
            'This request is ambiguous. Either use one source and multiple targets or multiple sources and one target.')

    if source2target:
        dists, preds = get_distances(adjacency, source, method, True, unweighted, n_jobs)
    else:
        dists, preds = get_distances(adjacency.T, source, method, True, unweighted, n_jobs)

    paths = []
    for target in targets:
        if dists[target] == np.inf:
            path = []
        else:
            path = [target]
            node = target
            while node != source:
                node = preds[node]
                path.append(node)
        if source2target:
            path.reverse()
        paths.append(path)
    if len(paths) == 1:
        paths = paths[0]
    return paths<|MERGE_RESOLUTION|>--- conflicted
+++ resolved
@@ -16,14 +16,11 @@
 
 def get_distances(adjacency: sparse.csr_matrix, sources: Optional[Union[int, Iterable]] = None, method: str = 'D',
                   return_predecessors: bool = False, unweighted: bool = False, n_jobs: Optional[int] = None):
-<<<<<<< HEAD
     """Compute distances between nodes.
 
     * Graphs
     * Digraphs
-=======
-    """Compute distances from some nodes (the sources).
->>>>>>> bd842b41
+
 
     Based on SciPy (scipy.sparse.csgraph.shortest_path)
 
@@ -66,11 +63,8 @@
     >>> get_distances(adjacency, sources=0)
     array([0., 1., 2.])
     >>> get_distances(adjacency, sources=0, return_predecessors=True)
-<<<<<<< HEAD
     (array([0., 1., 2.]), array([-9999,     0,     1]))
-=======
-    (array([0., 1., 2.]), array([-1,  0,  1]))
->>>>>>> bd842b41
+
     """
     n_jobs = check_n_jobs(n_jobs)
     if method == 'FW' and n_jobs != 1:
