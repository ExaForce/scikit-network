--- conflicted
+++ resolved
@@ -67,8 +67,6 @@
 	adjacency = test_graph()
 	adjacency.data = adjacency.data.astype(bool)
 	return adjacency
-<<<<<<< HEAD
-=======
 	
 def test_graph_clique():
 	"""Simple undirected graph, used for testing, where
@@ -88,7 +86,6 @@
 	no nodes are connected. 10 nodes, 0 edges
 	"""
 	return sparse.csr_matrix((10,10), dtype=bool)
->>>>>>> 021ca6dc
 
 def test_graph_clique():
 	"""Simple undirected graph, used for testing, where
